import datetime as dt
from collections import defaultdict
from requests.models import HTTPError
import geopandas as gpd
import pandas as pd
from pathlib import Path
import requests
from shapely.geometry import MultiPolygon, Polygon
from typing import Dict, Optional, Tuple
from src.constants import GediProduct


CMR_URL = 'https://cmr.earthdata.nasa.gov/search/'
GRANULE_SEARCH_URL = CMR_URL + 'granules.json'
CMR_DT_FORMAT = '%Y-%m-%dT%H:%M:%SZ' 
CMR_PROJECT_IDS = {
<<<<<<< HEAD
    GediProduct.L1B: "C1908344278-LPDAAC_ECS",   # v002
    GediProduct.L2A: "C1908348134-LPDAAC_ECS",   # v002
    GediProduct.L2B: "C1908350066-LPDAAC_ECS",   # v002
    GediProduct.L3: "C2153683336-ORNL_CLOUD",
    # "gedi_l4a": "C2114031882-ORNL_CLOUD", # They have decided to change this??
    GediProduct.L4A: "C2191500133-ORNL_CLOUD",
=======
    "gedi_l1b": "C1908344278-LPDAAC_ECS",   # v002
    "gedi_l2a": "C1908348134-LPDAAC_ECS",   # v002
    "gedi_l2b": "C1908350066-LPDAAC_ECS",   # v002
    "gedi_l3a": "C2153683336-ORNL_CLOUD",
    # "gedi_l4a": "C2114031882-ORNL_CLOUD", # They have decided to change this??
    "gedi_l4a": "C2191500133-ORNL_CLOUD",
>>>>>>> ddb81d23
}

def _get_cmr_id(product: GediProduct) -> str:
    if CMR_PROJECT_IDS.get(product):
        return CMR_PROJECT_IDS[product]
    else:
        raise ValueError("Product {} not supported".format(product))

def _construct_temporal_params(
    date_range: Optional[Tuple[dt.datetime, dt.datetime]]) -> Optional[str]:
    
    param_str = ''
    if not date_range:
        return {}
    if len(date_range) != 2:
        raise ValueError("Must specify tuple of (startdate, enddate)")
    param_str += date_range[0].strftime(CMR_DT_FORMAT)
    param_str += ',' 
    param_str += date_range[1].strftime(CMR_DT_FORMAT)
    return {
        'temporal': param_str
    }

def _construct_spatial_params(spatial: gpd.GeoSeries) -> str:
    params = defaultdict(list)
    for elem in spatial:
        if elem.geom_type == 'MultiPolygon':
            params.update(_construct_spatial_params(elem.geoms))
        elif elem.geom_type == 'Polygon':
            if len(elem.interiors) != 0:
                raise ValueError(f"Must use a shapefile for a polygon with holes")
            params['polygon[]'].append(
                ','.join([','.join(map(str, e)) for e in elem.exterior.coords])
            )
        else:
            raise TypeError(f"Unsupported spatial type {elem.geom_type}")
    params['options[polygon][or]'] =  'true'
    return params
            


def _check_shapefile(shapefile: Path) -> None:
    if not shapefile.exists():
        raise FileNotFoundError(f"Could not find file {shapefile}")
    if not str(shapefile).endswith('.zip'):
        raise TypeError(f"File {shapefile} must be an ESRI format zip file")
    return

def _construct_query_params(
    product: GediProduct,
    date_range: Optional[Tuple[dt.datetime, dt.datetime]],
    shapefile: Optional[Path],
    spatial: Optional[gpd.GeoSeries],
    page_size: int = 2000,
    page_num: int = 1) -> Tuple[Optional[Dict], Dict]:
    """Constructs query parameters and data for a request to the CMR API.
    See https://cmr.earthdata.nasa.gov/search/site/docs/search/api.html
    for details.
    
    Returns: 
        cmr_files: param dictionary for shapefiles to submit with API request.
            May be None, in which case a GET request can be used. If present,
            a POST request is required.
        cmr_params: param dictionary for API request.
    """

    cmr_files = None
    cmr_params = {}
    cmr_params['collection_concept_id'] = _get_cmr_id(product)
    cmr_params['page_size'] = page_size
    cmr_params['page_num'] = page_num
    cmr_params.update(_construct_temporal_params(date_range))

    if shapefile is not None and spatial is not None:
        raise ValueError("Must specify only one of shapefile and spatial range")
    elif shapefile is not None:
        _check_shapefile(shapefile)
        cmr_files = {
            "shapefile": (
                str(shapefile), 
                open(shapefile, 'rb'), 
                'application/shapefile+zip',
            )
        }
        cmr_params["provider"] = "PROV1"
    elif spatial is not None:
        spatial = _construct_spatial_params(spatial)
        cmr_params.update(spatial)

    return cmr_files, cmr_params

def _parse_granules(granules):
    granule_array = []
    for g in granules:
        if not g['online_access_flag']:
            continue

        if 'LPDAAC' in g['data_center']:
            granule_name = g['producer_granule_id']
        if 'ORNL' in g['data_center']:
            granule_name = g['title'].split('.', maxsplit=1)[1]
            
        granule_url = ''
        granule_poly = ''
    
        # Read the file size in Mb
        granule_size = float(g['granule_size'])

        # Read the bounding polygons in this granule
        if 'polygons' in g:
            polygons= g['polygons']
            multipolygons = []
            for poly in polygons:
                i = iter(poly[0].split (" "))
                lat_lon = list(map(" ".join,zip(i,i)))
                multipolygons.append(Polygon([[float(p.split(" ")[1]), float(p.split(" ")[0])] for p in lat_lon]))
            granule_poly = MultiPolygon(multipolygons)
        
        # Get URL to HDF5 files
        # Note that the LP DAAC and ORNL DAAC label download links slightly differently
        for link in g['links']:
            if 'LPDAAC' in g['data_center']:
                if 'type' in link and link['type'] == 'application/x-hdfeos':
                    granule_url = link['href']
            elif 'ORNL' in g['data_center']:
                if 'title' in link and link['title'].startswith('Download') and link['title'].endswith('.h5'):
                    granule_url = link['href']
        granule_array.append([granule_name, granule_url, granule_size, granule_poly])

    return granule_array

def query(
    product: GediProduct,
    date_range: Optional[Tuple[dt.datetime, dt.datetime]] = None,
    shapefile: Optional[Path] = None,
    spatial: Optional[gpd.GeoSeries] = None,
    page_size: int = 2000,
) -> gpd.GeoDataFrame:
    """Query NASA CMR API for granule metadata within given spatiotemporal bounds.
    
    Queries the NASA CMR API for the specified product
    (see https://cmr.earthdata.nasa.gov/search/site/docs/search/api.html)
    to get download links and other metadata of granules intersecting the given 
    spatiotemporal bounds.

    Params:
        product: GEDI product name, e.g. "GEDI_L4A".
        date_range: Temporal range to query. If left blank, will query over all 
            available date ranges.
        shapefile: Path to zip file of ESRI Shapefile folder (containing, at minimum, .shp, .shx, .dbf)
            See https://cmr.earthdata.nasa.gov/search/site/docs/search/api.html#c-shapefile
            for restrictions.
            Only one of shapefile and spatial can be specified.
        spatial: Spatial range to query.
        page_size: Page size for response granules
    Returns:
        GeoDataFrame containing
    """

    page_num = 1
    cmr_files, cmr_params = _construct_query_params(
        product, date_range, shapefile, spatial, page_size, page_num)

    granule_array = []
    while True:
        cmr_params["page_num"] = page_num
        if cmr_files:
            response = requests.post(GRANULE_SEARCH_URL, files=cmr_files, params=cmr_params)
        else:
            response = requests.get(GRANULE_SEARCH_URL, params=cmr_params)

        if not response.ok:
            ## TODO: Something smarter here?
            raise HTTPError(f"{response.status_code}: {response.content}")

        granules = response.json()['feed']['entry']
        if granules:
            granule_array.extend(_parse_granules(granules))
            page_num += 1
        else:
            break

    df = pd.DataFrame(granule_array, columns=["granule_name", "granule_url", "granule_size", "granule_poly"])
    df = df[df['granule_poly'] != '']
    return gpd.GeoDataFrame(df, geometry=df.granule_poly)<|MERGE_RESOLUTION|>--- conflicted
+++ resolved
@@ -14,21 +14,12 @@
 GRANULE_SEARCH_URL = CMR_URL + 'granules.json'
 CMR_DT_FORMAT = '%Y-%m-%dT%H:%M:%SZ' 
 CMR_PROJECT_IDS = {
-<<<<<<< HEAD
     GediProduct.L1B: "C1908344278-LPDAAC_ECS",   # v002
     GediProduct.L2A: "C1908348134-LPDAAC_ECS",   # v002
     GediProduct.L2B: "C1908350066-LPDAAC_ECS",   # v002
     GediProduct.L3: "C2153683336-ORNL_CLOUD",
     # "gedi_l4a": "C2114031882-ORNL_CLOUD", # They have decided to change this??
     GediProduct.L4A: "C2191500133-ORNL_CLOUD",
-=======
-    "gedi_l1b": "C1908344278-LPDAAC_ECS",   # v002
-    "gedi_l2a": "C1908348134-LPDAAC_ECS",   # v002
-    "gedi_l2b": "C1908350066-LPDAAC_ECS",   # v002
-    "gedi_l3a": "C2153683336-ORNL_CLOUD",
-    # "gedi_l4a": "C2114031882-ORNL_CLOUD", # They have decided to change this??
-    "gedi_l4a": "C2191500133-ORNL_CLOUD",
->>>>>>> ddb81d23
 }
 
 def _get_cmr_id(product: GediProduct) -> str:
